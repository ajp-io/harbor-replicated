name: PR Tests

on:
  pull_request:
    types: [opened, synchronize, reopened]
    paths:
      - 'charts/**'           # Any changes to charts
      - 'chart-overlays/**'   # Changes to overlay customizations
      - 'manifests/**'        # Changes to manifests
      - 'scripts/**'          # Changes to update scripts
      - 'test/**'             # Test configuration files
      - '.github/workflows/pr-test.yml'  # Allow testing the workflow itself

env:
  REPLICATED_APP: harbor-enterprise
  REPLICATED_API_ORIGIN: https://api.replicated.com/vendor

jobs:
  create-release:
    runs-on: ubuntu-latest
    timeout-minutes: 10
    outputs:
      test_version: ${{ steps.version.outputs.test_version }}
    steps:
      - name: Checkout code
        uses: actions/checkout@v4

      - name: Setup Helm
        uses: azure/setup-helm@v4
        with:
          version: 'latest'

      - name: Install yq
        run: |
          sudo wget https://github.com/mikefarah/yq/releases/latest/download/yq_linux_amd64 -O /usr/local/bin/yq
          sudo chmod +x /usr/local/bin/yq

      - name: Install Replicated CLI
        run: |
          curl -s https://api.github.com/repos/replicatedhq/replicated/releases/latest \
          | grep "browser_download_url.*linux_amd64.tar.gz" \
          | cut -d : -f 2,3 \
          | tr -d \" \
          | wget -O replicated.tar.gz -qi -
          tar xf replicated.tar.gz
          sudo mv replicated /usr/local/bin/

      - name: Generate test version
        id: version
        run: |
          # Generate unique version for PR testing using PR number, run number, and commit SHA
          COMMIT_SHORT=$(git rev-parse --short HEAD)
          VERSION="pr${{ github.event.pull_request.number }}-r${{ github.run_number }}-${COMMIT_SHORT}"
          echo "test_version=$VERSION" >> $GITHUB_OUTPUT
          echo "Generated unique test version: $VERSION"

      - name: Package Helm charts
        run: |
          # Clean any existing packages
          rm -f manifests/*.tgz

          # Update dependencies to fetch the Replicated SDK for Harbor chart
          helm dependency update charts/harbor

          # Package all charts
          echo "Packaging Harbor chart..."
          helm package charts/harbor -d manifests -u

          echo "Packaging ingress-nginx chart..."
          helm package charts/ingress-nginx -d manifests -u

          echo "Packaging cert-manager chart..."
          helm package charts/cert-manager -d manifests -u

          echo "Packaged charts:"
          ls -la manifests/*.tgz

          # Clean up downloaded dependencies
          rm -rf charts/harbor/charts/

      - name: Create test release
        run: |
          # Create release on Unstable channel for testing
          replicated release create \
            --lint \
            --yaml-dir ./manifests \
            --promote Unstable \
            --version "${{ steps.version.outputs.test_version }}"
        env:
          REPLICATED_API_TOKEN: ${{ secrets.REPLICATED_API_TOKEN }}
          REPLICATED_APP: ${{ env.REPLICATED_APP }}

      - name: Clean up test artifacts
        if: always()
        run: |
          rm -f manifests/*.tgz
          echo "Cleaned up build artifacts"

  test-embedded-cluster-install:
    needs: create-release
    runs-on: ubuntu-latest
    timeout-minutes: 45
    steps:
      - name: Checkout code
        uses: actions/checkout@v4

      - name: Install Replicated CLI
        run: |
          curl -s https://api.github.com/repos/replicatedhq/replicated/releases/latest \
          | grep "browser_download_url.*linux_amd64.tar.gz" \
          | cut -d : -f 2,3 \
          | tr -d \" \
          | wget -O replicated.tar.gz -qi -
          tar xf replicated.tar.gz
          sudo mv replicated /usr/local/bin/

      - name: Create test VM and expose ingress port
        id: vm
        run: |
          # Create VM for testing with 10 minute wait and unique name
          COMMIT_SHORT=$(git rev-parse --short HEAD)
          VM_NAME="embedded-cluster-pr${{ github.event.pull_request.number }}-r${{ github.run_number }}-${COMMIT_SHORT}"
          echo "Creating VM for PR testing: $VM_NAME (waiting up to 10 minutes)..."
          VM_OUTPUT=$(replicated vm create \
            --distribution ubuntu \
            --version 22.04 \
            --instance-type r1.small \
            --name "$VM_NAME" \
            --wait 10m \
            --output json)

          echo "VM creation output:"
          echo "$VM_OUTPUT"

          # Try to extract VM ID - handle both object and array responses
          VM_ID=$(echo "$VM_OUTPUT" | jq -r 'if type == "array" then .[0].id else .id end')

          if [[ -z "$VM_ID" || "$VM_ID" == "null" ]]; then
            echo "❌ Failed to get VM ID from output"
            exit 1
          fi

          echo "✅ VM created and ready: $VM_ID"

          # Expose port 80 for HTTP (redirects to HTTPS)
          echo "Exposing port 80 for HTTP redirects on VM: $VM_ID"
          EXPOSE_HTTP_OUTPUT=$(replicated vm port expose $VM_ID --port 80 --protocol http --output json)
          echo "HTTP port expose output:"
          echo "$EXPOSE_HTTP_OUTPUT"

          # Expose port 443 for HTTPS
          echo "Exposing port 443 for HTTPS on VM: $VM_ID"
          EXPOSE_HTTPS_OUTPUT=$(replicated vm port expose $VM_ID --port 443 --protocol https --output json)
          echo "HTTPS port expose output:"
          echo "$EXPOSE_HTTPS_OUTPUT"

          # Expose port 30000 for KOTS Admin Console
          echo "Exposing port 30000 for KOTS Admin Console on VM: $VM_ID"
          EXPOSE_ADMIN_OUTPUT=$(replicated vm port expose $VM_ID --port 30000 --protocol http --output json)
          echo "Admin Console port expose output:"
          echo "$EXPOSE_ADMIN_OUTPUT"

          HOSTNAME=$(echo "$EXPOSE_HTTPS_OUTPUT" | jq -r '.hostname')
          ADMIN_HOSTNAME=$(echo "$EXPOSE_ADMIN_OUTPUT" | jq -r '.hostname')

          if [[ -z "$HOSTNAME" || "$HOSTNAME" == "null" ]]; then
            echo "❌ Failed to get hostname from HTTPS port expose output"
            exit 1
          fi

          if [[ -z "$ADMIN_HOSTNAME" || "$ADMIN_HOSTNAME" == "null" ]]; then
            echo "❌ Failed to get admin hostname from port 30000 expose output"
            exit 1
          fi

          echo "✅ Ports 80 (HTTP), 443 (HTTPS), and 30000 (Admin Console) exposed"
          echo "✅ Harbor will be accessible at: https://$HOSTNAME"
          echo "✅ KOTS Admin Console will be accessible at: http://$ADMIN_HOSTNAME:30000"

          echo "vm_id=$VM_ID" >> $GITHUB_OUTPUT
          echo "hostname=$HOSTNAME" >> $GITHUB_OUTPUT
        env:
          REPLICATED_API_TOKEN: ${{ secrets.REPLICATED_API_TOKEN }}
          REPLICATED_APP: ${{ env.REPLICATED_APP }}

      - name: Setup SSH Agent
        uses: webfactory/ssh-agent@v0.9.0
        with:
          ssh-private-key: ${{ secrets.VM_SSH_PRIVATE_KEY }}

      - name: Setup SSH known hosts and transfer files
        run: |
          # Setup SSH known hosts (testing key sync fix)
          mkdir -p ~/.ssh
          ssh-keyscan replicatedvm.com >> ~/.ssh/known_hosts

          # Get SCP endpoint for file transfers
          SCP_ENDPOINT=$(replicated vm scp-endpoint ${{ steps.vm.outputs.vm_id }} --username ajp-io)
          echo "SCP endpoint: $SCP_ENDPOINT"

          # Make scripts executable
          chmod +x scripts/test-embedded-install.sh

          # Transfer test files to VM home directory first
          scp -O -o StrictHostKeyChecking=no test/config-values.yaml $SCP_ENDPOINT/config-values.yaml
          scp -O -o StrictHostKeyChecking=no scripts/test-embedded-install.sh $SCP_ENDPOINT/test.sh

          # Get SSH endpoint and move files to /tmp
          SSH_ENDPOINT=$(replicated vm ssh-endpoint ${{ steps.vm.outputs.vm_id }} --username ajp-io)
          ssh -o StrictHostKeyChecking=no $SSH_ENDPOINT 'sudo mv config-values.yaml /tmp/ && sudo mv test.sh /tmp/ && ls -la /tmp/'

          echo "Files transferred successfully"
        env:
          REPLICATED_API_TOKEN: ${{ secrets.REPLICATED_API_TOKEN }}

      - name: Run embedded cluster installation test
        id: test
        run: |
          # Get SSH endpoint for connection (fallback to explicit username until auto-detection works)
          SSH_ENDPOINT=$(replicated vm ssh-endpoint ${{ steps.vm.outputs.vm_id }} --username ajp-io)
          echo "SSH endpoint: $SSH_ENDPOINT"

          # Run the test script on the VM with the test version and hostname
          echo "Running embedded cluster installation test for version: ${{ needs.create-release.outputs.test_version }}"
          echo "Harbor will be accessible at: https://${{ steps.vm.outputs.hostname }}"
          ssh -o StrictHostKeyChecking=no -o ServerAliveInterval=60 -o ServerAliveCountMax=10 $SSH_ENDPOINT 'chmod +x /tmp/test.sh && sudo TEST_VERSION="${{ needs.create-release.outputs.test_version }}" LICENSE_ID="${{ secrets.HARBOR_LICENSE_ID }}" HOSTNAME="${{ steps.vm.outputs.hostname }}" CHANNEL="unstable" /tmp/test.sh'

          echo "Test completed successfully!"
        env:
          REPLICATED_API_TOKEN: ${{ secrets.REPLICATED_API_TOKEN }}

      - name: Cleanup VM
        if: success()
        run: |
          if [[ -n "${{ steps.vm.outputs.vm_id }}" ]]; then
            echo "✅ Test passed! Cleaning up VM: ${{ steps.vm.outputs.vm_id }}"
            replicated vm rm ${{ steps.vm.outputs.vm_id }} || true
            echo "VM cleanup completed"
          fi
        env:
          REPLICATED_API_TOKEN: ${{ secrets.REPLICATED_API_TOKEN }}

  test-embedded-cluster-airgap-install:
    if: false  # Disabled until air gap testing is fully working
    needs: create-release
    runs-on: ubuntu-latest
    timeout-minutes: 45
    steps:
      - name: Checkout code
        uses: actions/checkout@v4

      - name: Install Replicated CLI
        run: |
          curl -s https://api.github.com/repos/replicatedhq/replicated/releases/latest \
          | grep "browser_download_url.*linux_amd64.tar.gz" \
          | cut -d : -f 2,3 \
          | tr -d \" \
          | wget -O replicated.tar.gz -qi -
          tar xf replicated.tar.gz
          sudo mv replicated /usr/local/bin/

      - name: Create test VM and expose ingress port
        id: vm
        run: |
          # Create VM for air gap testing with 10 minute wait and unique name
          COMMIT_SHORT=$(git rev-parse --short HEAD)
          VM_NAME="embedded-airgap-pr${{ github.event.pull_request.number }}-r${{ github.run_number }}-${COMMIT_SHORT}"
          echo "Creating VM for air gap testing: $VM_NAME (waiting up to 10 minutes)..."
          VM_OUTPUT=$(replicated vm create \
            --distribution ubuntu \
            --version 22.04 \
            --instance-type r1.small \
            --name "$VM_NAME" \
            --wait 10m \
            --output json)

          echo "VM creation output:"
          echo "$VM_OUTPUT"

          # Try to extract VM ID - handle both object and array responses
          VM_ID=$(echo "$VM_OUTPUT" | jq -r 'if type == "array" then .[0].id else .id end')

          if [[ -z "$VM_ID" || "$VM_ID" == "null" ]]; then
            echo "❌ Failed to get VM ID from output"
            exit 1
          fi

          echo "✅ VM created and ready: $VM_ID"

          # Expose port 80 for HTTP (redirects to HTTPS)
          echo "Exposing port 80 for HTTP redirects on VM: $VM_ID"
          EXPOSE_HTTP_OUTPUT=$(replicated vm port expose $VM_ID --port 80 --protocol http --output json)
          echo "HTTP port expose output:"
          echo "$EXPOSE_HTTP_OUTPUT"

          # Expose port 443 for HTTPS
          echo "Exposing port 443 for HTTPS on VM: $VM_ID"
          EXPOSE_HTTPS_OUTPUT=$(replicated vm port expose $VM_ID --port 443 --protocol https --output json)
          echo "HTTPS port expose output:"
          echo "$EXPOSE_HTTPS_OUTPUT"

          # Expose port 30000 for KOTS Admin Console
          echo "Exposing port 30000 for KOTS Admin Console on VM: $VM_ID"
          EXPOSE_ADMIN_OUTPUT=$(replicated vm port expose $VM_ID --port 30000 --protocol http --output json)
          echo "Admin Console port expose output:"
          echo "$EXPOSE_ADMIN_OUTPUT"

          HOSTNAME=$(echo "$EXPOSE_HTTPS_OUTPUT" | jq -r '.hostname')
          ADMIN_HOSTNAME=$(echo "$EXPOSE_ADMIN_OUTPUT" | jq -r '.hostname')

          if [[ -z "$HOSTNAME" || "$HOSTNAME" == "null" ]]; then
            echo "❌ Failed to get hostname from HTTPS port expose output"
            exit 1
          fi

          if [[ -z "$ADMIN_HOSTNAME" || "$ADMIN_HOSTNAME" == "null" ]]; then
            echo "❌ Failed to get admin hostname from port 30000 expose output"
            exit 1
          fi

          echo "✅ Ports 80 (HTTP), 443 (HTTPS), and 30000 (Admin Console) exposed"
          echo "✅ Harbor will be accessible at: https://$HOSTNAME"
          echo "✅ KOTS Admin Console will be accessible at: http://$ADMIN_HOSTNAME:30000"

          echo "vm_id=$VM_ID" >> $GITHUB_OUTPUT
          echo "hostname=$HOSTNAME" >> $GITHUB_OUTPUT
        env:
          REPLICATED_API_TOKEN: ${{ secrets.REPLICATED_API_TOKEN }}
          REPLICATED_APP: ${{ env.REPLICATED_APP }}

      - name: Setup SSH Agent
        uses: webfactory/ssh-agent@v0.9.0
        with:
          ssh-private-key: ${{ secrets.VM_SSH_PRIVATE_KEY }}

      - name: Setup SSH known hosts and transfer files
        run: |
          # Setup SSH known hosts
          mkdir -p ~/.ssh
          ssh-keyscan replicatedvm.com >> ~/.ssh/known_hosts

          # Get SCP endpoint for file transfers
          SCP_ENDPOINT=$(replicated vm scp-endpoint ${{ steps.vm.outputs.vm_id }} --username ajp-io)
          echo "SCP endpoint: $SCP_ENDPOINT"

          # Make scripts executable
          chmod +x scripts/test-embedded-airgap-install.sh

          # Transfer test files to VM home directory first
          scp -O -o StrictHostKeyChecking=no test/config-values.yaml $SCP_ENDPOINT/config-values.yaml
          scp -O -o StrictHostKeyChecking=no scripts/test-embedded-airgap-install.sh $SCP_ENDPOINT/test-airgap.sh

          # Get SSH endpoint and move files to /tmp
          SSH_ENDPOINT=$(replicated vm ssh-endpoint ${{ steps.vm.outputs.vm_id }} --username ajp-io)
          ssh -o StrictHostKeyChecking=no $SSH_ENDPOINT 'sudo mv config-values.yaml /tmp/ && sudo mv test-airgap.sh /tmp/ && ls -la /tmp/'

          echo "Files transferred successfully"
        env:
          REPLICATED_API_TOKEN: ${{ secrets.REPLICATED_API_TOKEN }}

      - name: Wait for air gap bundle to be built
        run: |
          # Poll Replicated API to check when air gap bundle is ready
          echo "Polling Replicated API for air gap bundle build status..."

          MAX_WAIT=900
          ELAPSED=0
          INTERVAL=30
          TEST_VERSION="${{ needs.create-release.outputs.test_version }}"
          APP_ID="32pjZWACSuLFl7A6SsD9jRS7W9e"
          CHANNEL_ID="32pjZh5G59AZc4WUf6ZVffLHllV"

          echo "Checking build status for version: $TEST_VERSION"

          while [ $ELAPSED -lt $MAX_WAIT ]; do
              # Get air gap status for the test version (take first/most recent if multiple exist)
              AIRGAP_STATUS=$(curl -s "https://api.replicated.com/vendor/v3/app/${APP_ID}/channel/${CHANNEL_ID}/releases" \
                -H "Authorization: ${REPLICATED_API_TOKEN}" | \
                jq -r "first(.releases[] | select(.semver == \"$TEST_VERSION\") | .airgapBuildStatus)")

              echo "Air gap build status: $AIRGAP_STATUS (elapsed: ${ELAPSED}s/${MAX_WAIT}s)"

              if [ "$AIRGAP_STATUS" = "built" ]; then
                  echo "✅ Air gap bundle is ready!"
                  break
              elif [ "$AIRGAP_STATUS" = "building_bundle" ]; then
                  echo "Air gap bundle is still building, waiting ${INTERVAL}s..."
                  sleep $INTERVAL
                  ELAPSED=$((ELAPSED + INTERVAL))
              elif [ "$AIRGAP_STATUS" = "failed" ]; then
                  echo "❌ Air gap bundle build failed"
                  exit 1
              elif [ "$AIRGAP_STATUS" = "metadata" ]; then
                  echo "❌ No air gap bundle is being built (status: metadata)"
                  exit 1
              else
                  echo "❌ Unknown air gap build status: $AIRGAP_STATUS"
                  exit 1
              fi
          done

          if [ $ELAPSED -ge $MAX_WAIT ]; then
              echo "❌ Timeout: Air gap bundle not ready after ${MAX_WAIT}s"
              exit 1
          fi
        env:
          REPLICATED_API_TOKEN: ${{ secrets.REPLICATED_API_TOKEN }}

      - name: Download air gap bundle on VM
        run: |
          # Download air gap bundle directly on VM before air-gapping
          SSH_ENDPOINT=$(replicated vm ssh-endpoint ${{ steps.vm.outputs.vm_id }} --username ajp-io)
          echo "SSH endpoint: $SSH_ENDPOINT"

          echo "Downloading air gap bundle on VM..."

          # Execute remote command to download bundle
          ssh -o StrictHostKeyChecking=no $SSH_ENDPOINT bash -c "'
          CHANNEL=\"unstable\"
          TEST_VERSION=\"${{ needs.create-release.outputs.test_version }}\"
          LICENSE_ID=\"${{ secrets.HARBOR_LICENSE_ID }}\"
          BUNDLE_URL=\"https://updates.alexparker.info/embedded/harbor-enterprise/\${CHANNEL}/\${TEST_VERSION}?airgap=true\"
          BUNDLE_FILE=\"/tmp/harbor-enterprise-airgap.tgz\"

          HTTP_CODE=\$(curl -w \"%{http_code}\" -s -o \"\$BUNDLE_FILE\" -H \"Authorization: \${LICENSE_ID}\" \"\$BUNDLE_URL\")

          if [ \"\$HTTP_CODE\" = \"200\" ]; then
              echo \"Air gap bundle downloaded successfully!\"
              ls -lh \"\$BUNDLE_FILE\"
              exit 0
          else
              echo \"Download failed with HTTP status \$HTTP_CODE\"
              exit 1
          fi
          '"

          echo "Air gap bundle downloaded to VM successfully"
        env:
          REPLICATED_API_TOKEN: ${{ secrets.REPLICATED_API_TOKEN }}

      - name: Configure air gap network policy
        run: |
          # Get VM details to find network ID
          VM_DETAILS=$(replicated vm ls --output json)
          echo "VM list output:"
          echo "$VM_DETAILS"

          # Extract network ID for this VM
          NETWORK_ID=$(echo "$VM_DETAILS" | jq -r '.[] | select(.id == "${{ steps.vm.outputs.vm_id }}") | .network_id')

          if [[ -z "$NETWORK_ID" || "$NETWORK_ID" == "null" ]]; then
            echo "❌ Failed to get network ID from VM details"
            exit 1
          fi

          echo "Network ID: $NETWORK_ID"

          # Update network policy to airgap
          echo "Setting network policy to airgap..."
          replicated network update "$NETWORK_ID" --policy airgap

          echo "✅ Network policy update command sent"

          # Wait a few seconds for the status change to be reflected
          echo "Waiting for VM status to update..."
          sleep 5

          # Poll for VM to finish updating (status changes to "updating" then back to "running")
          MAX_WAIT=120  # 2 minutes
          ELAPSED=0
          INTERVAL=5

          while [ $ELAPSED -lt $MAX_WAIT ]; do
            VM_STATUS=$(replicated vm ls --output json | jq -r '.[] | select(.id == "${{ steps.vm.outputs.vm_id }}") | .status')
            echo "VM status: $VM_STATUS (elapsed: ${ELAPSED}s/${MAX_WAIT}s)"

            if [[ "$VM_STATUS" == "running" ]]; then
              echo "✅ VM is ready (status: running)"
              break
            elif [[ "$VM_STATUS" == "updating" ]]; then
              echo "⏳ VM is updating, waiting ${INTERVAL}s..."
              sleep $INTERVAL
              ELAPSED=$((ELAPSED + INTERVAL))
            else
              echo "⚠️  Unexpected VM status: $VM_STATUS, waiting ${INTERVAL}s..."
              sleep $INTERVAL
              ELAPSED=$((ELAPSED + INTERVAL))
            fi
          done

          if [ $ELAPSED -ge $MAX_WAIT ]; then
            echo "⚠️  VM did not return to running status after ${MAX_WAIT}s, continuing anyway..."
          fi

          echo "✅ Air gap network policy applied"
        env:
          REPLICATED_API_TOKEN: ${{ secrets.REPLICATED_API_TOKEN }}

      - name: Verify air gap isolation
        run: |
          # Get SSH endpoint
          SSH_ENDPOINT=$(replicated vm ssh-endpoint ${{ steps.vm.outputs.vm_id }} --username ajp-io)
          echo "SSH endpoint: $SSH_ENDPOINT"

          echo "Verifying air gap isolation by testing external connectivity..."

          # Test that external connections fail (curl should fail in air gap)
          if ssh -o StrictHostKeyChecking=no $SSH_ENDPOINT 'timeout 10 curl -f -s https://google.com' >/dev/null 2>&1; then
            echo "⚠️  Air gap may not be properly configured - external connections succeeded"
          else
            echo "✅ Air gap verified: external connections are blocked"
          fi
        env:
          REPLICATED_API_TOKEN: ${{ secrets.REPLICATED_API_TOKEN }}

      - name: Run embedded cluster air gap installation test
        id: test
        run: |
          # Get SSH endpoint for connection
          SSH_ENDPOINT=$(replicated vm ssh-endpoint ${{ steps.vm.outputs.vm_id }} --username ajp-io)
          echo "SSH endpoint: $SSH_ENDPOINT"

          # Run the air gap test script on the VM with the test version and hostname
          echo "Running embedded cluster air gap installation test for version: ${{ needs.create-release.outputs.test_version }}"
          echo "Harbor will be accessible at: https://${{ steps.vm.outputs.hostname }}"
          ssh -o StrictHostKeyChecking=no -o ServerAliveInterval=60 -o ServerAliveCountMax=10 $SSH_ENDPOINT 'chmod +x /tmp/test-airgap.sh && sudo TEST_VERSION="${{ needs.create-release.outputs.test_version }}" LICENSE_ID="${{ secrets.HARBOR_LICENSE_ID }}" HOSTNAME="${{ steps.vm.outputs.hostname }}" CHANNEL="unstable" /tmp/test-airgap.sh'

          echo "Air gap test completed successfully!"
        env:
          REPLICATED_API_TOKEN: ${{ secrets.REPLICATED_API_TOKEN }}

      - name: Cleanup VM
        if: success()
        run: |
          if [[ -n "${{ steps.vm.outputs.vm_id }}" ]]; then
            echo "✅ Air gap test passed! Cleaning up VM: ${{ steps.vm.outputs.vm_id }}"
            replicated vm rm ${{ steps.vm.outputs.vm_id }} || true
            echo "VM cleanup completed"
          fi
        env:
          REPLICATED_API_TOKEN: ${{ secrets.REPLICATED_API_TOKEN }}


  test-kots-install:
    needs: create-release
    runs-on: ubuntu-latest
    timeout-minutes: 45
    steps:
      - name: Checkout code
        uses: actions/checkout@v4

      - name: Install Replicated CLI
        run: |
          curl -s https://api.github.com/repos/replicatedhq/replicated/releases/latest \
          | grep "browser_download_url.*linux_amd64.tar.gz" \
          | cut -d : -f 2,3 \
          | tr -d \" \
          | wget -O replicated.tar.gz -qi -
          tar xf replicated.tar.gz
          sudo mv replicated /usr/local/bin/

      - name: Create Kind cluster
        id: cluster
        run: |
          # Create Kind cluster for KOTS testing
          COMMIT_SHORT=$(git rev-parse --short HEAD)
          CLUSTER_NAME="kots-pr${{ github.event.pull_request.number }}-r${{ github.run_number }}-${COMMIT_SHORT}"
          echo "Creating Kind cluster for KOTS testing: $CLUSTER_NAME (waiting up to 10 minutes)..."

          CLUSTER_OUTPUT=$(replicated cluster create \
            --distribution kind \
            --version 1.34 \
            --instance-type r1.small \
            --name "$CLUSTER_NAME" \
            --wait 10m \
            --output json)

          echo "Cluster creation output:"
          echo "$CLUSTER_OUTPUT"

          # Extract cluster ID from output
          CLUSTER_ID=$(echo "$CLUSTER_OUTPUT" | jq -r '.id // empty')

          if [[ -z "$CLUSTER_ID" || "$CLUSTER_ID" == "null" ]]; then
            echo "❌ Failed to get cluster ID from output"
            exit 1
          fi

          echo "cluster_id=$CLUSTER_ID" >> $GITHUB_OUTPUT
          echo "✅ Kind cluster created and ready: $CLUSTER_ID"
        env:
          REPLICATED_API_TOKEN: ${{ secrets.REPLICATED_API_TOKEN }}

      - name: Setup kubectl and run KOTS install
        run: |
          # Set up kubectl using replicated cluster kubeconfig
          echo "Setting up kubectl with cluster kubeconfig..."
          echo "Cluster ID: ${{ steps.cluster.outputs.cluster_id }}"

          # The replicated cluster kubeconfig command updates ~/.kube/config automatically
          # and sets the current context, so we don't need to manage a separate kubeconfig file
          replicated cluster kubeconfig ${{ steps.cluster.outputs.cluster_id }}

          # Verify kubectl access (should now use the updated ~/.kube/config)
          echo "Verifying kubectl access..."
          kubectl get nodes
          kubectl get namespaces

          # Make script executable and transfer config
          chmod +x scripts/test-kots-install.sh
          cp test/config-values.yaml /tmp/config-values.yaml

          # Run KOTS installation test
          echo "Running KOTS installation test for version: ${{ needs.create-release.outputs.test_version }}"
          TEST_VERSION="${{ needs.create-release.outputs.test_version }}" \
          CHANNEL="unstable" \
          REPLICATED_API_TOKEN="${{ secrets.REPLICATED_API_TOKEN }}" \
          ./scripts/test-kots-install.sh

          echo "KOTS test completed successfully!"
        env:
          REPLICATED_API_TOKEN: ${{ secrets.REPLICATED_API_TOKEN }}

      - name: Cleanup Kind cluster
        if: success()
        run: |
          if [[ -n "${{ steps.cluster.outputs.cluster_id }}" ]]; then
            echo "✅ Test passed! Cleaning up Kind cluster: ${{ steps.cluster.outputs.cluster_id }}"
            replicated cluster rm ${{ steps.cluster.outputs.cluster_id }} || true
            echo "Cluster cleanup completed"
          fi
        env:
          REPLICATED_API_TOKEN: ${{ secrets.REPLICATED_API_TOKEN }}

<<<<<<< HEAD
  test-helm-install:
=======
  test-helm:
>>>>>>> ca6dce3f
    needs: create-release
    runs-on: ubuntu-latest
    timeout-minutes: 30
    steps:
      - name: Checkout code
        uses: actions/checkout@v4

      - name: Install Replicated CLI
        run: |
          curl -s https://api.github.com/repos/replicatedhq/replicated/releases/latest \
          | grep "browser_download_url.*linux_amd64.tar.gz" \
          | cut -d : -f 2,3 \
          | tr -d \" \
          | wget -O replicated.tar.gz -qi -
          tar xf replicated.tar.gz
          sudo mv replicated /usr/local/bin/

      - name: Install Helm
        uses: azure/setup-helm@v4
        with:
          version: 'latest'

      - name: Create Kind cluster for Helm testing
        id: cluster
        run: |
          # Create Kind cluster for Helm testing
          COMMIT_SHORT=$(git rev-parse --short HEAD)
          CLUSTER_NAME="helm-pr${{ github.event.pull_request.number }}-r${{ github.run_number }}-${COMMIT_SHORT}"
          echo "Creating Kind cluster for Helm testing: $CLUSTER_NAME (waiting up to 10 minutes)..."

          CLUSTER_OUTPUT=$(replicated cluster create \
            --distribution kind \
            --version 1.33 \
            --instance-type r1.small \
            --name "$CLUSTER_NAME" \
            --wait 10m \
            --output json)

          echo "Cluster creation output:"
          echo "$CLUSTER_OUTPUT"

          # Extract cluster ID from output
          CLUSTER_ID=$(echo "$CLUSTER_OUTPUT" | jq -r '.id // empty')

          if [[ -z "$CLUSTER_ID" || "$CLUSTER_ID" == "null" ]]; then
            echo "❌ Failed to get cluster ID from output"
            exit 1
          fi

          echo "cluster_id=$CLUSTER_ID" >> $GITHUB_OUTPUT
          echo "✅ Kind cluster created and ready: $CLUSTER_ID"
        env:
          REPLICATED_API_TOKEN: ${{ secrets.REPLICATED_API_TOKEN }}

      - name: Setup kubectl and run Helm install test
        run: |
          # Set up kubectl using replicated cluster kubeconfig
          echo "Setting up kubectl with cluster kubeconfig..."
          echo "Cluster ID: ${{ steps.cluster.outputs.cluster_id }}"

          # The replicated cluster kubeconfig command updates ~/.kube/config automatically
          replicated cluster kubeconfig ${{ steps.cluster.outputs.cluster_id }}

          # Verify kubectl access
          echo "Verifying kubectl access..."
          kubectl get nodes
          kubectl get namespaces

          # Make script executable
          chmod +x scripts/test-helm-install.sh

          # Run Helm installation test
          echo "Running Helm installation test for version: ${{ needs.create-release.outputs.test_version }}"
          TEST_VERSION="${{ needs.create-release.outputs.test_version }}" \
          CHANNEL="unstable" \
          REPLICATED_API_TOKEN="${{ secrets.REPLICATED_API_TOKEN }}" \
          ./scripts/test-helm-install.sh

          echo "Helm test completed successfully!"
        env:
          REPLICATED_API_TOKEN: ${{ secrets.REPLICATED_API_TOKEN }}

      - name: Cleanup Kind cluster
        if: success()
        run: |
          if [[ -n "${{ steps.cluster.outputs.cluster_id }}" ]]; then
            echo "✅ Test passed! Cleaning up Kind cluster: ${{ steps.cluster.outputs.cluster_id }}"
            replicated cluster rm ${{ steps.cluster.outputs.cluster_id }} || true
            echo "Cluster cleanup completed"
          fi
        env:
          REPLICATED_API_TOKEN: ${{ secrets.REPLICATED_API_TOKEN }}
<|MERGE_RESOLUTION|>--- conflicted
+++ resolved
@@ -632,11 +632,8 @@
         env:
           REPLICATED_API_TOKEN: ${{ secrets.REPLICATED_API_TOKEN }}
 
-<<<<<<< HEAD
   test-helm-install:
-=======
   test-helm:
->>>>>>> ca6dce3f
     needs: create-release
     runs-on: ubuntu-latest
     timeout-minutes: 30
